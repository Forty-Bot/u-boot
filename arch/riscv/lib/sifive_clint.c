// SPDX-License-Identifier: GPL-2.0+
/*
 * Copyright (C) 2020, Sean Anderson <seanga2@gmail.com>
 * Copyright (C) 2018, Bin Meng <bmeng.cn@gmail.com>
 *
 * U-Boot syscon driver for SiFive's Core Local Interruptor (CLINT).
 * The CLINT block holds memory-mapped control and status registers
 * associated with software and timer interrupts.
 */

#include <common.h>
#include <dm.h>
#include <asm/io.h>
#include <asm/smp.h>
#include <linux/err.h>

/* MSIP registers */
#define MSIP_REG(base, hart)		((ulong)(base) + (hart) * 4)

DECLARE_GLOBAL_DATA_PTR;

int riscv_init_ipi(void)
{
	int ret;
	struct udevice *dev;

	ret = uclass_get_device_by_driver(UCLASS_TIMER,
					  DM_GET_DRIVER(sifive_clint), &dev);
	if (ret)
		return ret;

	gd->arch.clint = dev_read_addr_ptr(dev);
	if (!gd->arch.clint)
		return -EINVAL;

	return 0;
}

int riscv_send_ipi(int hart)
{
	writel(1, (void __iomem *)MSIP_REG(gd->arch.clint, hart));

	return 0;
}

int riscv_clear_ipi(int hart)
{
	writel(0, (void __iomem *)MSIP_REG(gd->arch.clint, hart));

	return 0;
}

int riscv_get_ipi(int hart, int *pending)
{
	*pending = readl((void __iomem *)MSIP_REG(gd->arch.clint, hart));

	return 0;
<<<<<<< HEAD
}

static u64 sifive_clint_get_count(struct udevice *dev)
{
	return readq((void __iomem *)MTIME_REG(dev->priv));
}

static const struct timer_ops sifive_clint_ops = {
	.get_count = sifive_clint_get_count,
};

static int sifive_clint_probe(struct udevice *dev)
{
	dev->priv = dev_read_addr_ptr(dev);
	if (!dev->priv)
		return -EINVAL;

	return timer_timebase_fallback(dev);
}

static const struct udevice_id sifive_clint_ids[] = {
	{ .compatible = "riscv,clint0" },
	{ }
};

U_BOOT_DRIVER(sifive_clint) = {
	.name		= "sifive_clint",
	.id		= UCLASS_TIMER,
	.of_match	= sifive_clint_ids,
	.probe		= sifive_clint_probe,
	.ops		= &sifive_clint_ops,
	.flags		= DM_FLAG_PRE_RELOC,
};
=======
}
>>>>>>> 7026e89c
<|MERGE_RESOLUTION|>--- conflicted
+++ resolved
@@ -55,40 +55,4 @@
 	*pending = readl((void __iomem *)MSIP_REG(gd->arch.clint, hart));
 
 	return 0;
-<<<<<<< HEAD
-}
-
-static u64 sifive_clint_get_count(struct udevice *dev)
-{
-	return readq((void __iomem *)MTIME_REG(dev->priv));
-}
-
-static const struct timer_ops sifive_clint_ops = {
-	.get_count = sifive_clint_get_count,
-};
-
-static int sifive_clint_probe(struct udevice *dev)
-{
-	dev->priv = dev_read_addr_ptr(dev);
-	if (!dev->priv)
-		return -EINVAL;
-
-	return timer_timebase_fallback(dev);
-}
-
-static const struct udevice_id sifive_clint_ids[] = {
-	{ .compatible = "riscv,clint0" },
-	{ }
-};
-
-U_BOOT_DRIVER(sifive_clint) = {
-	.name		= "sifive_clint",
-	.id		= UCLASS_TIMER,
-	.of_match	= sifive_clint_ids,
-	.probe		= sifive_clint_probe,
-	.ops		= &sifive_clint_ops,
-	.flags		= DM_FLAG_PRE_RELOC,
-};
-=======
-}
->>>>>>> 7026e89c
+}