--- conflicted
+++ resolved
@@ -44,7 +44,8 @@
 	imply RESET_SYSCON
 	imply SYSRESET
 	imply SYSRESET_SYSCON
-<<<<<<< HEAD
+	imply RAM
+	imply K210_SRAM
 	imply PINCTRL
 	imply PINCONF
 	imply PINCTRL_K210
@@ -67,8 +68,4 @@
 	imply MMC_SPI
 	imply WDT
 	imply DESIGNWARE_WATCHDOG
-=======
-	imply RAM
-	imply K210_SRAM
->>>>>>> 4e68368f
 endif