/* SPDX-License-Identifier: GPL-2.0+ */
/*
 * (C) Copyright 2011 ARM Limited
 * (C) Copyright 2010 Linaro
 * Matt Waddel, <matt.waddel@linaro.org>
 *
 * Configuration for Versatile Express. Parts were derived from other ARM
 *   configurations.
 */

#ifndef __VEXPRESS_COMMON_H
#define __VEXPRESS_COMMON_H

/*
 * Definitions copied from linux kernel:
 * arch/arm/mach-vexpress/include/mach/motherboard.h
 */
#ifdef VEXPRESS_ORIGINAL_MEMORY_MAP
/* CS register bases for the original memory map. */
#define V2M_PA_CS0		0x40000000
#define V2M_PA_CS1		0x44000000
#define V2M_PA_CS2		0x48000000
#define V2M_PA_CS3		0x4c000000
#define V2M_PA_CS7		0x10000000

#define V2M_PERIPH_OFFSET(x)	(x << 12)
#define V2M_SYSREGS		(V2M_PA_CS7 + V2M_PERIPH_OFFSET(0))
#define V2M_SYSCTL		(V2M_PA_CS7 + V2M_PERIPH_OFFSET(1))
#define V2M_SERIAL_BUS_PCI	(V2M_PA_CS7 + V2M_PERIPH_OFFSET(2))

#define V2M_BASE		0x60000000
#elif defined(CONFIG_VEXPRESS_EXTENDED_MEMORY_MAP)
/* CS register bases for the extended memory map. */
#define V2M_PA_CS0		0x08000000
#define V2M_PA_CS1		0x0c000000
#define V2M_PA_CS2		0x14000000
#define V2M_PA_CS3		0x18000000
#define V2M_PA_CS7		0x1c000000

#define V2M_PERIPH_OFFSET(x)	(x << 16)
#define V2M_SYSREGS		(V2M_PA_CS7 + V2M_PERIPH_OFFSET(1))
#define V2M_SYSCTL		(V2M_PA_CS7 + V2M_PERIPH_OFFSET(2))
#define V2M_SERIAL_BUS_PCI	(V2M_PA_CS7 + V2M_PERIPH_OFFSET(3))

#define V2M_BASE		0x80000000
#endif

/*
 * Physical addresses, offset from V2M_PA_CS0-3
 */
#define V2M_NOR0		(V2M_PA_CS0)
#define V2M_NOR1		(V2M_PA_CS1)
#define V2M_SRAM		(V2M_PA_CS2)
#define V2M_VIDEO_SRAM		(V2M_PA_CS3 + 0x00000000)
#define V2M_ISP1761		(V2M_PA_CS3 + 0x03000000)

/* Common peripherals relative to CS7. */
#define V2M_AACI		(V2M_PA_CS7 + V2M_PERIPH_OFFSET(4))
#define V2M_KMI0		(V2M_PA_CS7 + V2M_PERIPH_OFFSET(6))
#define V2M_KMI1		(V2M_PA_CS7 + V2M_PERIPH_OFFSET(7))

#define V2M_UART0		(V2M_PA_CS7 + V2M_PERIPH_OFFSET(9))
#define V2M_UART1		(V2M_PA_CS7 + V2M_PERIPH_OFFSET(10))
#define V2M_UART2		(V2M_PA_CS7 + V2M_PERIPH_OFFSET(11))
#define V2M_UART3		(V2M_PA_CS7 + V2M_PERIPH_OFFSET(12))

#define V2M_WDT			(V2M_PA_CS7 + V2M_PERIPH_OFFSET(15))

#define V2M_TIMER01		(V2M_PA_CS7 + V2M_PERIPH_OFFSET(17))
#define V2M_TIMER23		(V2M_PA_CS7 + V2M_PERIPH_OFFSET(18))

#define V2M_SERIAL_BUS_DVI	(V2M_PA_CS7 + V2M_PERIPH_OFFSET(22))
#define V2M_RTC			(V2M_PA_CS7 + V2M_PERIPH_OFFSET(23))

#define V2M_CF			(V2M_PA_CS7 + V2M_PERIPH_OFFSET(26))

#define V2M_CLCD		(V2M_PA_CS7 + V2M_PERIPH_OFFSET(31))
#define V2M_SIZE_CS7		V2M_PERIPH_OFFSET(32)

/* System register offsets. */
#define V2M_SYS_CFGDATA		(V2M_SYSREGS + 0x0a0)
#define V2M_SYS_CFGCTRL		(V2M_SYSREGS + 0x0a4)
#define V2M_SYS_CFGSTAT		(V2M_SYSREGS + 0x0a8)

/*
 * Configuration
 */
#define SYS_CFG_START		(1 << 31)
#define SYS_CFG_WRITE		(1 << 30)
#define SYS_CFG_OSC		(1 << 20)
#define SYS_CFG_VOLT		(2 << 20)
#define SYS_CFG_AMP		(3 << 20)
#define SYS_CFG_TEMP		(4 << 20)
#define SYS_CFG_RESET		(5 << 20)
#define SYS_CFG_SCC		(6 << 20)
#define SYS_CFG_MUXFPGA		(7 << 20)
#define SYS_CFG_SHUTDOWN	(8 << 20)
#define SYS_CFG_REBOOT		(9 << 20)
#define SYS_CFG_DVIMODE		(11 << 20)
#define SYS_CFG_POWER		(12 << 20)
#define SYS_CFG_SITE_MB		(0 << 16)
#define SYS_CFG_SITE_DB1	(1 << 16)
#define SYS_CFG_SITE_DB2	(2 << 16)
#define SYS_CFG_STACK(n)	((n) << 12)

#define SYS_CFG_ERR		(1 << 1)
#define SYS_CFG_COMPLETE	(1 << 0)

/* Board info register */
#define SYS_ID				V2M_SYSREGS

#define SCTL_BASE			V2M_SYSCTL
#define VEXPRESS_FLASHPROG_FLVPPEN	(1 << 0)

#define CFG_SYS_TIMER_RATE		1000000
#define CFG_SYS_TIMER_COUNTER	(V2M_TIMER01 + 0x4)

/* PL011 Serial Configuration */
#define CFG_PL011_CLOCK		24000000
#define CFG_PL01x_PORTS		{(void *)CFG_SYS_SERIAL0, \
					 (void *)CFG_SYS_SERIAL1}

#define CFG_SYS_SERIAL0		V2M_UART0
#define CFG_SYS_SERIAL1		V2M_UART1

/* Miscellaneous configurable options */
#define LINUX_BOOT_PARAM_ADDR		(V2M_BASE + 0x2000)

/* Physical Memory Map */
#define PHYS_SDRAM_1			(V2M_BASE)	/* SDRAM Bank #1 */
#define PHYS_SDRAM_2			(((unsigned int)V2M_BASE) + \
					((unsigned int)0x20000000))
#define PHYS_SDRAM_1_SIZE		0x20000000	/* 512 MB */
#define PHYS_SDRAM_2_SIZE		0x20000000	/* 512 MB */

/* additions for new relocation code */
#define CFG_SYS_SDRAM_BASE		PHYS_SDRAM_1
#define CFG_SYS_INIT_RAM_SIZE		0x1000

/* Basic environment settings */
#define BOOT_TARGET_DEVICES(func) \
        func(MMC, mmc, 1) \
        func(MMC, mmc, 0) \
        func(PXE, pxe, na) \
        func(DHCP, dhcp, na)
#include <config_distro_bootcmd.h>

<<<<<<< HEAD
#define CONFIG_EXTRA_ENV_SETTINGS \
                "loadaddr=0x60100000\0" \
=======
#define CFG_EXTRA_ENV_SETTINGS \
>>>>>>> fe33066d
                "kernel_addr_r=0x60100000\0" \
                "fdt_addr_r=0x60000000\0" \
                "bootargs=console=tty0 console=ttyAMA0,38400n8\0" \
                BOOTENV \
		"console=ttyAMA0,38400n8\0" \
		"dram=1024M\0" \
		"root=/dev/sda1 rw\0" \
		"mtd=armflash:1M@0x800000(uboot),7M@0x1000000(kernel)," \
			"24M@0x2000000(initrd)\0" \
		"flashargs=setenv bootargs root=${root} console=${console} " \
			"mem=${dram} mtdparts=${mtd} mmci.fmax=190000 " \
			"devtmpfs.mount=0  vmalloc=256M\0" \
		"bootflash=run flashargs; " \
			"cp ${ramdisk_addr} ${ramdisk_addr_r} ${maxramdisk}; " \
			"bootm ${kernel_addr} ${ramdisk_addr_r}\0" \
		"fdtfile=" CONFIG_DEFAULT_FDT_FILE "\0"

/* FLASH and environment organization */
#define CFG_SYS_FLASH_SIZE		0x04000000

/* Timeout values in ticks */

/* Room required on the stack for the environment data */

/*
 * Amount of flash used for environment:
 * We don't know which end has the small erase blocks so we use the penultimate
 * sector location for the environment
 */

/* Store environment at top of flash */
#define CFG_SYS_FLASH_BANKS_LIST	{ V2M_NOR0, V2M_NOR1 }

#endif /* VEXPRESS_COMMON_H */<|MERGE_RESOLUTION|>--- conflicted
+++ resolved
@@ -145,12 +145,8 @@
         func(DHCP, dhcp, na)
 #include <config_distro_bootcmd.h>
 
-<<<<<<< HEAD
-#define CONFIG_EXTRA_ENV_SETTINGS \
+#define CFG_EXTRA_ENV_SETTINGS \
                 "loadaddr=0x60100000\0" \
-=======
-#define CFG_EXTRA_ENV_SETTINGS \
->>>>>>> fe33066d
                 "kernel_addr_r=0x60100000\0" \
                 "fdt_addr_r=0x60000000\0" \
                 "bootargs=console=tty0 console=ttyAMA0,38400n8\0" \
